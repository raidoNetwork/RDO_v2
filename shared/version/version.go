--- conflicted
+++ resolved
@@ -6,11 +6,7 @@
 )
 
 // The value of these vars are set through linker options.
-<<<<<<< HEAD
-var ver = "0.7.0"
-=======
 var ver = "0.7.1"
->>>>>>> aaaf076b
 var buildDate = "{DATE}"
 
 func Version() string {
