package events

import (
<<<<<<< HEAD
=======
	"errors"
>>>>>>> aaaf076b
	"reflect"
	"sync"

	"github.com/sirupsen/logrus"
)

var errBadChannel = errors.New("event: Subscribe argument does not have sendable channel type")

// Feed implements one-to-many subscriptions where the carrier of events is a channel.
// Values sent to a Feed are delivered to all subscribed channels simultaneously.
//
// Feeds can only be used with a single type. The type is determined by the first Send or
// Subscribe operation. Subsequent calls to these methods panic if the type does not
// match.
//
// The zero value is ready to use.
type Feed struct {
	once      sync.Once        // ensures that init only runs once
	sendLock  chan struct{}    // sendLock has a one-element buffer and is empty when held.It protects sendCases.
	removeSub chan interface{} // interrupts Send
	sendCases caseList         // the active set of select cases used by Send

	// The inbox holds newly subscribed channels until they are added to sendCases.
	mu    sync.Mutex
	inbox caseList
	etype reflect.Type
}

// This is the index of the first actual subscription channel in sendCases.
// sendCases[0] is a SelectRecv case for the removeSub channel.
const firstSubSendCase = 1

type feedTypeError struct {
	got, want reflect.Type
	op        string
}

func (e feedTypeError) Error() string {
	return "event: wrong type in " + e.op + " got " + e.got.String() + ", want " + e.want.String()
}

func (f *Feed) init() {
	f.removeSub = make(chan interface{})
	f.sendLock = make(chan struct{}, 1)
	f.sendLock <- struct{}{}
	f.sendCases = caseList{{Chan: reflect.ValueOf(f.removeSub), Dir: reflect.SelectRecv}}
}

// Subscribe adds a channel to the feed. Future sends will be delivered on the channel
// until the subscription is canceled. All channels added must have the same element type.
//
// The channel should have ample buffer space to avoid blocking other subscribers.
// Slow subscribers are not dropped.
func (f *Feed) Subscribe(channel interface{}) Subscription {
	f.once.Do(f.init)

	chanval := reflect.ValueOf(channel)
	chantyp := chanval.Type()
	if chantyp.Kind() != reflect.Chan || chantyp.ChanDir()&reflect.SendDir == 0 {
		panic(errBadChannel)
	}
	sub := &feedSub{feed: f, channel: chanval, err: make(chan error, 1)}

	f.mu.Lock()
	defer f.mu.Unlock()
	if !f.typecheck(chantyp.Elem()) {
		panic(feedTypeError{op: "Subscribe", got: chantyp, want: reflect.ChanOf(reflect.SendDir, f.etype)})
	}
	// Add the select case to the inbox.
	// The next Send will add it to f.sendCases.
	cas := reflect.SelectCase{Dir: reflect.SelectSend, Chan: chanval}
	f.inbox = append(f.inbox, cas)
	return sub
}

// note: callers must hold f.mu
func (f *Feed) typecheck(typ reflect.Type) bool {
	if f.etype == nil {
		f.etype = typ
		return true
	}
	return f.etype == typ
}

func (f *Feed) remove(sub *feedSub) {
	// Delete from inbox first, which covers channels
	// that have not been added to f.sendCases yet.
	ch := sub.channel.Interface()
	f.mu.Lock()
	index := f.inbox.find(ch)
	if index != -1 {
		f.inbox = f.inbox.delete(index)
		f.mu.Unlock()
		return
	}
	f.mu.Unlock()

	select {
	case f.removeSub <- ch:
		// Send will remove the channel from f.sendCases.
	case <-f.sendLock:
		// No Send is in progress, delete the channel now that we have the send lock.
		f.sendCases = f.sendCases.delete(f.sendCases.find(ch))
		f.sendLock <- struct{}{}
	}
}

// Send delivers to all subscribed channels simultaneously.
// It returns the number of subscribers that the value was sent to.
func (f *Feed) Send(value interface{}) (nsent int) {
	rvalue := reflect.ValueOf(value)

	f.once.Do(f.init)
	<-f.sendLock

	// Add new cases from the inbox after taking the send lock.
	f.mu.Lock()
	f.sendCases = append(f.sendCases, f.inbox...)
	f.inbox = nil

	if !f.typecheck(rvalue.Type()) {
		f.sendLock <- struct{}{}
		f.mu.Unlock()
		panic(feedTypeError{op: "Send", got: rvalue.Type(), want: f.etype})
	}
	f.mu.Unlock()

	// Set the sent value on all channels.
	for i := firstSubSendCase; i < len(f.sendCases); i++ {
		f.sendCases[i].Send = rvalue
	}

	// Send until all channels except removeSub have been chosen. 'cases' tracks a prefix
	// of sendCases. When a send succeeds, the corresponding case moves to the end of
	// 'cases' and it shrinks by one element.
	cases := f.sendCases
	for {
		// Fast path: try sending without blocking before adding to the select set.
		// This should usually succeed if subscribers are fast enough and have free
		// buffer space.
		for i := firstSubSendCase; i < len(cases); i++ {
			if cases[i].Chan.TrySend(rvalue) {
				nsent++
				cases = cases.deactivate(i)
				i--
			}
		}
		if len(cases) == firstSubSendCase {
			break
		}
		// Select on all the receivers, waiting for them to unblock.
		chosen, recv, _ := reflect.Select(cases)
		if chosen == 0 /* <-f.removeSub */ {
			index := f.sendCases.find(recv.Interface())
			f.sendCases = f.sendCases.delete(index)
			if index >= 0 && index < len(cases) {
				// Shrink 'cases' too because the removed case was still active.
				cases = f.sendCases[:len(cases)-1]
			}
		} else {
			cases = cases.deactivate(chosen)
			nsent++
		}
	}

	// Forget about the sent value and hand off the send lock.
	for i := firstSubSendCase; i < len(f.sendCases); i++ {
		f.sendCases[i].Send = reflect.Value{}
	}
	f.sendLock <- struct{}{}
	return nsent
}

type feedSub struct {
	feed    *Feed
	channel reflect.Value
	errOnce sync.Once
	err     chan error
}

func (sub *feedSub) Unsubscribe() {
	sub.errOnce.Do(func() {
		sub.feed.remove(sub)
		close(sub.err)
	})
}

func (sub *feedSub) Err() <-chan error {
	return sub.err
}

type caseList []reflect.SelectCase

// find returns the index of a case containing the given channel.
func (cs caseList) find(channel interface{}) int {
	for i, cas := range cs {
		if cas.Chan.Interface() == channel {
			return i
		}
	}
	return -1
}

// delete removes the given case from cs.
func (cs caseList) delete(index int) caseList {
	return append(cs[:index], cs[index+1:]...)
}

// deactivate moves the case at index into the non-accessible portion of the cs slice.
func (cs caseList) deactivate(index int) caseList {
	last := len(cs) - 1
	cs[index], cs[last] = cs[last], cs[index]
	return cs[:last]
}<|MERGE_RESOLUTION|>--- conflicted
+++ resolved
@@ -1,14 +1,9 @@
 package events
 
 import (
-<<<<<<< HEAD
-=======
 	"errors"
->>>>>>> aaaf076b
 	"reflect"
 	"sync"
-
-	"github.com/sirupsen/logrus"
 )
 
 var errBadChannel = errors.New("event: Subscribe argument does not have sendable channel type")
