package api

import (
	"github.com/raidoNetwork/RDO_v2/proto/prototype"
	"github.com/raidoNetwork/RDO_v2/shared/types"
)

type ChainAPI interface {
	/* Address data */

	// GetBalance return address balance in Rei.
	GetBalance(string) (uint64, error)

	// FindAllUTxO returns unspent outputs of given address.
	FindAllUTxO(string) ([]*types.UTxO, error)

	// GetStakeDeposits returns address stake deposits.
	GetStakeDeposits(string, string) ([]*types.UTxO, error)

	// GetTransactionsCountHex returns number of transactions
	// sent by given address.
	GetTransactionsCountHex(string) (uint64, error)

	/* Blockdata */

	// GetBlockByHashHex return block with given hash.
	GetBlockByHashHex(string) (*prototype.Block, error)

	// GetBlockByNum return block with given num.
	GetBlockByNum(uint64) (*prototype.Block, error)

	// GetLatestBlock
	GetLatestBlock() (*prototype.Block, error)

	/* Transaction data */

	// GetTransaction return transaction with given hash.
	GetTransaction(string) (*prototype.Transaction, error)

	/* Miscellaneous data */

	// GetSystemBalance returns the total balance in the system (market cap)
	GetSystemBalance() uint64

	/* Status data */

	// GetSyncStatus return node sync status SQL with KV.
	GetSyncStatus() (string, error)

	// GetServiceStatus return service status or error if service is offline.
	GetServiceStatus() (string, error)

	// GetBlocksStartCount returns a number of blocks starting at some number
	GetBlocksStartCount(start int64, limit uint32) ([]*prototype.Block, error)
}

type AttestationAPI interface {
	// SendRawTx send transaction to the TxPool.
	SendRawTx(transaction *prototype.Transaction) error

	// GetFee return minimal fee needed for adding transaction to the block.
	GetFee() uint64

	// GetServiceStatus return service status or error if service is offline.
	GetServiceStatus() (string, error)

	// GetPendingTransactions returns list of pending transactions.
	GetPendingTransactions() ([]*prototype.Transaction, error)

	// StakersLimitReached returns an error if
	// the limit of stakers for a particular validator is exceeded
	StakersLimitReached(tx *types.Transaction) error

	// IsNodeValidator returns an error if
	// the node is not a validator
	IsNodeValidator(node string) error

<<<<<<< HEAD
	// ListValidators returns nodes that users can stake on
	ListValidators() []string
=======
	// ListValidators returns a list of working validators
	ListValidators() []string

	// ListStakeValidators returns a list of validators that can be staken on
	ListStakeValidators() []string
>>>>>>> 27340316
}

type GeneratorAPI interface {
	GenerateUnsafeTx([]*prototype.TxOutput, uint64, string) (*prototype.Transaction, error)

	GenerateUnsafeStakeTx(uint64, string, uint64, string) (*prototype.Transaction, error)

	GenerateUnsafeUnstakeTx(uint64, string, uint64, string) (*prototype.Transaction, error)

	GenerateTx([]*prototype.TxOutput, uint64, string) (*prototype.Transaction, error)

	GenerateStakeTx(uint64, string, uint64, string) (*prototype.Transaction, error)

	GenerateUnstakeTx(uint64, string, uint64, string) (*prototype.Transaction, error)
}<|MERGE_RESOLUTION|>--- conflicted
+++ resolved
@@ -75,16 +75,11 @@
 	// the node is not a validator
 	IsNodeValidator(node string) error
 
-<<<<<<< HEAD
-	// ListValidators returns nodes that users can stake on
-	ListValidators() []string
-=======
 	// ListValidators returns a list of working validators
 	ListValidators() []string
 
 	// ListStakeValidators returns a list of validators that can be staken on
 	ListStakeValidators() []string
->>>>>>> 27340316
 }
 
 type GeneratorAPI interface {
