package sync

import (
	"context"
	"runtime/debug"
	"sync/atomic"
	"time"

	ssz "github.com/ferranbt/fastssz"
	"github.com/libp2p/go-libp2p/core/network"
	"github.com/libp2p/go-libp2p/core/peer"
	"github.com/pkg/errors"
	"github.com/raidoNetwork/RDO_v2/blockchain/core/slot"
	"github.com/raidoNetwork/RDO_v2/blockchain/state"
	"github.com/raidoNetwork/RDO_v2/events"
	"github.com/raidoNetwork/RDO_v2/p2p"
	"github.com/raidoNetwork/RDO_v2/proto/prototype"
	"github.com/raidoNetwork/RDO_v2/shared"
	"github.com/raidoNetwork/RDO_v2/shared/types"
	"github.com/raidoNetwork/RDO_v2/utils/serialize"
	"github.com/sirupsen/logrus"
)

var log = logrus.WithField("prefix", "syncBlocks")
var _ shared.Service = (*Service)(nil)
var MainService *Service

const (
<<<<<<< HEAD
	txGossipCount            = 2000
	blockGossipCount         = 1000
	stateCount               = 10
	notificationsGossipCount = txGossipCount + blockGossipCount
=======
	txGossipCount    = 400
	blockGossipCount = 200
	stateCount       = 1
>>>>>>> aaaf076b

	ttfbTimeout = 5 * time.Second

	blocksPerRequest = 64
)

var (
	ErrAlreadySynced = errors.New("The node is already synced with network")
)

type ValidatorCfg struct {
<<<<<<< HEAD
	ProposeFeed     events.Feed
	AttestationFeed events.Feed
	SeedFeed        events.Feed
=======
	ProposeFeed     *events.Feed
	AttestationFeed *events.Feed
	SeedFeed        *events.Feed
>>>>>>> aaaf076b
	Enabled         bool
}

type Config struct {
	BlockFeed    *events.Feed
	TxFeed       *events.Feed
	StateFeed    *events.Feed
	Blockchain   BlockchainInfo
	Storage      BlockStorage
	P2P          P2P
	DisableSync  bool
	MinSyncPeers int
	Validator    ValidatorCfg
}

func NewService(ctx context.Context, cfg *Config) *Service {
	ctx, cancel := context.WithCancel(ctx)
	srv := &Service{
<<<<<<< HEAD
		cfg:          cfg,
		txEvent:      make(chan *types.Transaction, txGossipCount),
		blockEvent:   make(chan *prototype.Block, blockGossipCount),
		stateEvent:   make(chan state.State, stateCount),
		notification: make(chan p2p.Notty, notificationsGossipCount),
		ctx:          ctx,
		cancel:       cancel,
		initialized:  make(chan struct{}),
		stakeSynced:  make(chan struct{}),
		synced:       0,
=======
		cfg:               cfg,
		txEvent:           make(chan *types.Transaction, txGossipCount),
		blockEvent:        make(chan *prototype.Block, blockGossipCount),
		stateEvent:        make(chan state.State, stateCount),
		notificationBlock: make(chan p2p.Notty, blockGossipCount),
		notificationTx:    make(chan p2p.Notty, txGossipCount),
		ctx:               ctx,
		cancel:            cancel,
		initialized:       make(chan struct{}),
		stakeSynced:       make(chan struct{}),
		connected:         make(chan struct{}),
		syncLock:          make(chan struct{}, 1),
		synced:            0,
>>>>>>> aaaf076b
	}

	// subscribe on new events
	srv.subscribeEvents()

	MainService = srv

	return srv
}

type Service struct {
	cfg *Config

	txEvent           chan *types.Transaction
	blockEvent        chan *prototype.Block
	stateEvent        chan state.State
	notificationBlock chan p2p.Notty
	notificationTx    chan p2p.Notty

	ctx    context.Context
	cancel context.CancelFunc

	initialized chan struct{}
	stakeSynced chan struct{}
<<<<<<< HEAD
=======
	connected   chan struct{}
	syncLock    chan struct{}
>>>>>>> aaaf076b

	synced int32

	forkBlockEvent chan *prototype.Block
	bq             *blockQueue
}

func (s *Service) Start() {
	go s.stateListener()
	go s.cfg.P2P.AddConnectionHandlers(func(ctx context.Context, id peer.ID) error {
		return s.metaRequest(ctx, id)
	}, func(_ context.Context, _ peer.ID) error {
		return nil
	})

	// set stream handler for block receiving
	s.addStreamHandler(p2p.MetaProtocol, s.metaHandler)
	s.addStreamHandler(p2p.BlockRangeProtocol, s.blockRangeHandler)

	s.pushStateEvent(state.ConnectionHandlersReady)

	// wait for local database synced
	<-s.initialized

	// Wait for the stake pool to sync
	<-s.stakeSynced

<<<<<<< HEAD
=======
	<-s.connected

	s.metaReq()

>>>>>>> aaaf076b
	// start block queue watcher
	go s.forkWatcher()

	// listen incoming data
	go s.listenIncoming()

	log.Info("Start blockchain synced...")

	// sync state with network
	s.syncLock <- struct{}{}
	if !s.cfg.DisableSync && !slot.Ticker().GenesisAfter() {
		err := s.SyncWithNetwork()
<<<<<<< HEAD
		if err != nil {
=======
		if err != nil && err != ErrAlreadySynced {
>>>>>>> aaaf076b
			panic(err)
		}
	}
	atomic.AddInt32(&s.synced, 1)

	log.Warnf("Node synced with network")
	s.pushSyncedState()

	// gossip new blocks and transactions
	go s.gossipEvents()
	go s.maintainSync()

	if s.cfg.Validator.Enabled {
		go s.listenValidatorTopics()
		go s.gossipValidatorMessages()
	}
}

func (s *Service) gossipEvents() {
	for {
		select {
		case block := <-s.blockEvent:
			raw, err := serialize.MarshalBlock(block)
			if err != nil {
				log.Errorf("Error marshaling block: %s", err)
				continue
			}

			err = s.cfg.P2P.Publish(p2p.BlockTopic, raw)
			if err != nil {
				log.Errorf("Error sending block: %s", err)
			}
		case td := <-s.txEvent:
			raw, err := serialize.MarshalTx(td.GetTx())
			if err != nil {
				log.Errorf("Error marshaling transaction: %s", err)
				continue
			}

			err = s.cfg.P2P.Publish(p2p.TxTopic, raw)
			if err != nil {
				log.Errorf("Error sending transaction: %s", err)
			}
		case <-s.ctx.Done():
			return
		}
	}
}

func (s *Service) Stop() error {
	log.Info("Stop sync service")

	// cancel context
	s.cancel()

	// todo update logic

	return nil
}

func (s *Service) Status() error {
	return nil
}

func (s *Service) stateListener() {
	sub := s.cfg.StateFeed.Subscribe(s.stateEvent)
	defer sub.Unsubscribe()

	for {
		select {
		case <-s.ctx.Done():
			return
		case st := <-s.stateEvent:
			switch st {
			case state.Initialized:
<<<<<<< HEAD
				s.initialized <- struct{}{}
			case state.StakePoolInitialized:
				close(s.stakeSynced)
=======
				// do nothing
			case state.StakePoolInitialized:
				close(s.stakeSynced)
			case state.Connected:
				close(s.connected)
>>>>>>> aaaf076b
			case state.LocalSynced:
				close(s.initialized)
			case state.ConnectionHandlersReady:
				// do nothing
			case state.Synced:
				// do nothing
			default:
				log.Errorf("Unknown state event %d", st)
				return
			}
		}
	}
}

func (s *Service) listenIncoming() {
	for {
		select {
		case <-s.ctx.Done():
			return
		case notty := <-s.notificationBlock:
			block, err := serialize.UnmarshalBlock(notty.Data)
			if err != nil {
				log.Errorf("Error unmarshaling block: %s", err)
				break
			}

			if atomic.LoadInt32(&s.synced) == 0 {
				s.forkBlockEvent <- block
			} else {
				bQueue := s.freeQueue()
				for b := range bQueue {
					s.cfg.BlockFeed.Send(b)
				}

				s.cfg.BlockFeed.Send(block)
			}

			receivedMessages.WithLabelValues(p2p.BlockTopic).Inc()
		case notty := <-s.notificationTx:
			// skip tx processing while synscing
			if atomic.LoadInt32(&s.synced) == 0 {
				continue
			}

			tx, err := serialize.UnmarshalTx(notty.Data)
			if err != nil {
				log.Errorf("Error unmarshaling transaction: %s", err)
				break
			}

			s.cfg.TxFeed.Send(types.NewTransaction(tx))
			receivedMessages.WithLabelValues(p2p.TxTopic).Inc()
		}
	}
}

func (s *Service) pushSyncedState() {
	s.pushStateEvent(state.Synced)
}

func (s *Service) pushStateEvent(st state.State) {
	s.cfg.StateFeed.Send(st)
}

// subscribeEvents on updates
func (s *Service) subscribeEvents() {
	s.cfg.P2P.NotifierTx().Subscribe(s.notificationTx)
	s.cfg.P2P.NotifierBlock().Subscribe(s.notificationBlock)
	s.cfg.TxFeed.Subscribe(s.txEvent)
	s.cfg.BlockFeed.Subscribe(s.blockEvent)
}

func (s *Service) addStreamHandler(topic string, handle streamHandler) {
	s.cfg.P2P.SetStreamHandler(topic, func(stream network.Stream) {
		defer func() {
			if r := recover(); r != nil {
				log.WithField("error", r).Error("Panic occurred")
				log.Errorf("%s", debug.Stack())
			}
		}()
		ctx, cancel := context.WithTimeout(s.ctx, ttfbTimeout)
		defer cancel()

		defer func() {
			_ = stream.Close()
			log.Debugf("Close stream on response for %s", string(stream.Protocol()))
		}()

		log := log.WithField("peer", stream.Conn().RemotePeer().Pretty()).WithField("topic", string(stream.Protocol()))

		if err := stream.SetReadDeadline(time.Now().Add(ttfbTimeout)); err != nil {
			log.WithError(err).Debug("Could not set stream read deadline")
			return
		}

		// Increment message received counter.
		receivedMessages.WithLabelValues(topic).Inc()

		var msg ssz.Unmarshaler
		switch topic {
		case p2p.MetaProtocol:
			msg = &prototype.Metadata{}
		case p2p.BlockRangeProtocol:
			msg = &prototype.BlockRequest{}
		default:
			log.Errorf("Undefined message topic %s", topic)
			return
		}

		if err := s.cfg.P2P.DecodeStream(stream, msg); err != nil {
			log.WithError(err).Debug("Could not decode stream message")
			return
		}

		if err := handle(ctx, msg, stream); err != nil {
			messageFailedProcessingCounter.WithLabelValues(topic).Inc()
			log.Errorf("Could not handle p2p RPC: %s", err)
		}
	})
}

func GetMainService() *Service {
	return MainService
<<<<<<< HEAD
=======
}

func (s *Service) metaReq() {
	peers := s.cfg.P2P.PeerStore().Connected()
	for _, data := range peers {
		if time.Since(data.LastUpdate) < p2p.PeerMetaUpdateInterval {
			continue
		}

		if err := s.metaRequest(s.ctx, data.Id); err != nil {
			log.Error(err)
		}
	}
}

func (s *Service) maintainSync() {
	for {
		time.Sleep(p2p.PeerMetaUpdateInterval)
		s.metaReq()
		err := s.SyncWithNetwork()
		if err != nil && err != ErrAlreadySynced {
			log.Errorf("Error while maintaining sync: %s", err)
		}
	}
}

func (s *Service) SyncLock() {
	<-s.syncLock
}

func (s *Service) SyncUnlock() {
	s.syncLock <- struct{}{}
>>>>>>> aaaf076b
}<|MERGE_RESOLUTION|>--- conflicted
+++ resolved
@@ -26,16 +26,9 @@
 var MainService *Service
 
 const (
-<<<<<<< HEAD
-	txGossipCount            = 2000
-	blockGossipCount         = 1000
-	stateCount               = 10
-	notificationsGossipCount = txGossipCount + blockGossipCount
-=======
 	txGossipCount    = 400
 	blockGossipCount = 200
 	stateCount       = 1
->>>>>>> aaaf076b
 
 	ttfbTimeout = 5 * time.Second
 
@@ -47,15 +40,9 @@
 )
 
 type ValidatorCfg struct {
-<<<<<<< HEAD
-	ProposeFeed     events.Feed
-	AttestationFeed events.Feed
-	SeedFeed        events.Feed
-=======
 	ProposeFeed     *events.Feed
 	AttestationFeed *events.Feed
 	SeedFeed        *events.Feed
->>>>>>> aaaf076b
 	Enabled         bool
 }
 
@@ -74,18 +61,6 @@
 func NewService(ctx context.Context, cfg *Config) *Service {
 	ctx, cancel := context.WithCancel(ctx)
 	srv := &Service{
-<<<<<<< HEAD
-		cfg:          cfg,
-		txEvent:      make(chan *types.Transaction, txGossipCount),
-		blockEvent:   make(chan *prototype.Block, blockGossipCount),
-		stateEvent:   make(chan state.State, stateCount),
-		notification: make(chan p2p.Notty, notificationsGossipCount),
-		ctx:          ctx,
-		cancel:       cancel,
-		initialized:  make(chan struct{}),
-		stakeSynced:  make(chan struct{}),
-		synced:       0,
-=======
 		cfg:               cfg,
 		txEvent:           make(chan *types.Transaction, txGossipCount),
 		blockEvent:        make(chan *prototype.Block, blockGossipCount),
@@ -99,7 +74,6 @@
 		connected:         make(chan struct{}),
 		syncLock:          make(chan struct{}, 1),
 		synced:            0,
->>>>>>> aaaf076b
 	}
 
 	// subscribe on new events
@@ -124,11 +98,8 @@
 
 	initialized chan struct{}
 	stakeSynced chan struct{}
-<<<<<<< HEAD
-=======
 	connected   chan struct{}
 	syncLock    chan struct{}
->>>>>>> aaaf076b
 
 	synced int32
 
@@ -156,13 +127,10 @@
 	// Wait for the stake pool to sync
 	<-s.stakeSynced
 
-<<<<<<< HEAD
-=======
 	<-s.connected
 
 	s.metaReq()
 
->>>>>>> aaaf076b
 	// start block queue watcher
 	go s.forkWatcher()
 
@@ -175,11 +143,7 @@
 	s.syncLock <- struct{}{}
 	if !s.cfg.DisableSync && !slot.Ticker().GenesisAfter() {
 		err := s.SyncWithNetwork()
-<<<<<<< HEAD
-		if err != nil {
-=======
 		if err != nil && err != ErrAlreadySynced {
->>>>>>> aaaf076b
 			panic(err)
 		}
 	}
@@ -255,17 +219,11 @@
 		case st := <-s.stateEvent:
 			switch st {
 			case state.Initialized:
-<<<<<<< HEAD
-				s.initialized <- struct{}{}
-			case state.StakePoolInitialized:
-				close(s.stakeSynced)
-=======
 				// do nothing
 			case state.StakePoolInitialized:
 				close(s.stakeSynced)
 			case state.Connected:
 				close(s.connected)
->>>>>>> aaaf076b
 			case state.LocalSynced:
 				close(s.initialized)
 			case state.ConnectionHandlersReady:
@@ -389,8 +347,6 @@
 
 func GetMainService() *Service {
 	return MainService
-<<<<<<< HEAD
-=======
 }
 
 func (s *Service) metaReq() {
@@ -423,5 +379,4 @@
 
 func (s *Service) SyncUnlock() {
 	s.syncLock <- struct{}{}
->>>>>>> aaaf076b
 }