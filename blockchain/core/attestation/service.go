--- conflicted
+++ resolved
@@ -21,13 +21,8 @@
 var _ shared.Service = (*Service)(nil)
 
 type Config struct {
-<<<<<<< HEAD
-	TxFeed        events.Feed
-	StateFeed     events.Feed
-=======
 	TxFeed        *events.Feed
 	StateFeed     *events.Feed
->>>>>>> aaaf076b
 	EnableMetrics bool
 	Blockchain    *rdochain.Service
 }
