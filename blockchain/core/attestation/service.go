package attestation

import (
	"context"
	"time"

	"github.com/pkg/errors"
	"github.com/raidoNetwork/RDO_v2/blockchain/consensus"
	"github.com/raidoNetwork/RDO_v2/blockchain/consensus/attestation"
	"github.com/raidoNetwork/RDO_v2/blockchain/consensus/staking"
	"github.com/raidoNetwork/RDO_v2/blockchain/core/rdochain"
	"github.com/raidoNetwork/RDO_v2/blockchain/state"
	"github.com/raidoNetwork/RDO_v2/events"
	"github.com/raidoNetwork/RDO_v2/proto/prototype"
	"github.com/raidoNetwork/RDO_v2/shared"
	"github.com/raidoNetwork/RDO_v2/shared/params"
	"github.com/raidoNetwork/RDO_v2/shared/types"
	"google.golang.org/grpc/status"
)

var _ shared.Service = (*Service)(nil)

type Config struct {
	TxFeed        *events.Feed
	StateFeed     *events.Feed
	EnableMetrics bool
	Blockchain    *rdochain.Service
}

func NewService(parentCtx context.Context, cfg *Config) (*Service, error) {
	chainConfig := params.RaidoConfig()

	stakeAmount := chainConfig.StakeSlotUnit * chainConfig.RoiPerRdo
	slotTime := time.Duration(chainConfig.SlotTime) * time.Second

	// create new staking pool
	stakePool := staking.NewPool(cfg.Blockchain, chainConfig.ValidatorRegistryLimit, stakeAmount)

	validatorCfg := attestation.CryspValidatorConfig{
		SlotTime:               slotTime,
		MinFee:                 chainConfig.MinimalFee,
		StakeUnit:              stakeAmount,
		ValidatorRegistryLimit: chainConfig.ValidatorRegistryLimit,
		EnableMetrics:          cfg.EnableMetrics,
		BlockSize:              chainConfig.BlockSize,
	}

	// new block and tx validator
	validator := attestation.NewCryspValidator(cfg.Blockchain, stakePool, &validatorCfg)

	// new tx pool
	txPool := NewPool(&PoolSettings{
		Validator:  validator,
		MinimalFee: chainConfig.MinimalFee,
	})

	txEvent := make(chan *types.Transaction, maxTxCount)
	stateEvent := make(chan state.State, 1)
	ctx, cancel := context.WithCancel(parentCtx)

	srv := &Service{
		txPool:     txPool,
		stakePool:  stakePool,
		validator:  validator,
		stateEvent: stateEvent,
		txEvent:    txEvent,
		cfg:        cfg,
		ctx:        ctx,
		cancel:     cancel,
	}

	return srv, nil
}

type Service struct {
	txPool    *Pool
	stakePool consensus.StakePool
	validator consensus.Validator

	stateEvent chan state.State
	txEvent    chan *types.Transaction

	cfg *Config

	ctx    context.Context
	cancel context.CancelFunc
}

func (s *Service) Start() {
	// wait for sync
	err := s.waitSyncing()
	if err != nil {
		panic(errors.Wrap(err, "Stake pool error"))
	}

	// start tx pool work
	go s.txListener()
}

func (s *Service) txListener() {
	sub := s.cfg.TxFeed.Subscribe(s.txEvent)
	defer sub.Unsubscribe()

	for {
		select {
		case tx := <-s.txEvent:
			err := s.txPool.Insert(tx)
			if err != nil {
				log.Debug(errors.Wrap(err, "Transaction listener error"))
			}
		case <-s.ctx.Done():
			log.Debugf("Stop Transaction listener loop")
			return
		}
	}
}

func (s *Service) Status() error {
	return nil
}

func (s *Service) Stop() error {
	log.Info("Stop Attestation service")

	s.cancel()

	return nil
}

// SendRawTx implements PoolAPI for gRPC gateway
func (s *Service) SendRawTx(tx *prototype.Transaction) error {
	_, err := tx.MarshalSSZ()
	if err != nil {
		return status.Error(17, "Transaction has bad format")
	}

	// Validate the transaction
	typed := types.NewTransaction(tx)
	err = s.txPool.validateTx(typed)
	if err != nil {
		return status.Error(17, err.Error())
	}

	s.cfg.TxFeed.Send(types.NewTransaction(tx))

	return nil
}

// GetFee returns minimal fee price needed to insert transaction in the block.
func (s *Service) GetFee() uint64 {
	return s.txPool.GetFeePrice()
}

// GetPendingTransactions returns list of pending transactions.
func (s *Service) GetPendingTransactions() ([]*prototype.Transaction, error) {
	queue := s.txPool.GetQueue()
	res := make([]*prototype.Transaction, 0, len(queue))
	for _, tx := range queue {
		res = append(res, tx.GetTx())
	}
	return res, nil
}

func (s *Service) GetServiceStatus() (string, error) {
	return "Unimplemented", nil
}

func (s *Service) StakePool() consensus.StakePool {
	return s.stakePool
}

func (s *Service) TxPool() consensus.TxPool {
	return s.txPool
}

func (s *Service) Validator() consensus.Validator {
	return s.validator
}

func (s *Service) waitSyncing() error {
	stateFeed := s.cfg.StateFeed

	err := s.stakePool.Init()
	if err != nil {
		return err
	}

	stateFeed.Send(state.StakePoolInitialized)

	return nil
}

func (s *Service) StakersLimitReached(tx *types.Transaction) error {
	return s.txPool.CheckMaxStakers(tx)
}

func (s *Service) IsNodeValidator(node string) error {
	return s.stakePool.IsNodeValidator(node)
}

func (s *Service) ListValidators() []string {
	return s.stakePool.ListValidators()
<<<<<<< HEAD
=======
}

func (s *Service) ListStakeValidators() []string {
	return s.stakePool.ListStakeValidators()
>>>>>>> 27340316
}<|MERGE_RESOLUTION|>--- conflicted
+++ resolved
@@ -200,11 +200,8 @@
 
 func (s *Service) ListValidators() []string {
 	return s.stakePool.ListValidators()
-<<<<<<< HEAD
-=======
 }
 
 func (s *Service) ListStakeValidators() []string {
 	return s.stakePool.ListStakeValidators()
->>>>>>> 27340316
 }