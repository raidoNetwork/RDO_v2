package attestation

import (
	"bytes"
	"strconv"
	"time"

	"github.com/pkg/errors"
	"github.com/raidoNetwork/RDO_v2/blockchain/consensus"
	"github.com/raidoNetwork/RDO_v2/blockchain/core/rdochain"
	"github.com/raidoNetwork/RDO_v2/proto/prototype"
	"github.com/raidoNetwork/RDO_v2/shared/common"
	"github.com/raidoNetwork/RDO_v2/shared/types"
	"github.com/raidoNetwork/RDO_v2/utils/hash"
	"github.com/raidoNetwork/RDO_v2/utils/serialize"
	vtypes "github.com/raidoNetwork/RDO_v2/validator/types"
)

var (
	ErrReadingBlock           = errors.New("Error reading block from database")
	ErrPreviousBlockNotExists = errors.New("Previous block for given block does not exist")
<<<<<<< HEAD
	feeSizeAllowance          = 1000
=======
>>>>>>> aaaf076b
)

// checkBlockBalance count block inputs and outputs sum and check that all inputs in block are unique.
func (cv *CryspValidator) checkBlockBalance(block *prototype.Block) error {
	// check that block has no double in outputs and inputs
	inputExists := map[string]string{}

	var blockInputsBalance, blockOutputsBalance uint64
	for txIndex, txpb := range block.Transactions {
		txHash := common.BytesToHash(txpb.Hash).Hex()

		if txpb.Type == common.RewardTxType {
			continue
		}

		// check inputs
		for _, in := range txpb.Inputs {
			key := serialize.GenKeyFromPbInput(in)
			txHashIndex := txHash + "_" + strconv.Itoa(txIndex)

			inputHash, exists := inputExists[key]
			if exists {
				curHash := txHashIndex

				log.Errorf("Saved txpb: %s", inputHash)
				log.Errorf("Double spend txpb: %s", curHash)
				return errors.Errorf("Block #%d has double input with key %s", block.Num, key)
			}

			inputExists[key] = txHashIndex
			blockInputsBalance += in.Amount
		}

		// check outputs
		for _, out := range txpb.Outputs {
			blockOutputsBalance += out.Amount
		}
	}

	if blockInputsBalance != blockOutputsBalance {
		return errors.New("Wrong block balance.")
	}

	return nil
}

func (cv *CryspValidator) ValidateGenesis(block *prototype.Block) error {
	genesis := cv.bc.GetGenesis()
	ghash := common.BytesToHash(genesis.Hash)
	if !bytes.Equal(block.Hash, ghash.Bytes()) {
		return errors.Errorf("Genesis hash mismatch. Expected: %s. Given: %s", ghash.Hex(), common.Encode(block.Hash))
	}

	err := cv.validateBlockHeader(block)
	if err != nil {
		return err
	}

	for i, tx := range block.Transactions {
		if !bytes.Equal(tx.Hash, genesis.Transactions[i].Hash) {
			panic("Bad Genesis")
		}
	}

	return nil
}

func (cv *CryspValidator) validateBlockHeader(block *prototype.Block) error {
	// check block tx root
	txRoot := hash.GenTxRoot(block.Transactions)
	if !bytes.Equal(txRoot, block.Txroot) {
		return errors.Errorf("Block tx root mismatch. Given: %s. Expected: %s.", common.Encode(block.Txroot), common.Encode(txRoot))
	}

	tstamp := time.Now().UnixNano() + int64(cv.cfg.SlotTime)
	if tstamp < int64(block.Timestamp) {
		return errors.Errorf("Wrong block timestamp: %d. Timestamp with slot time: %d.", block.Timestamp, tstamp)
	}

	return nil
}

// ValidateBlock validate block and return an error if something is wrong
func (cv *CryspValidator) ValidateBlock(block *prototype.Block, countSign bool) ([]*types.Transaction, error) {
	log.Debugf("Validate block #%d", block.Num)

	start := time.Now()

	// Validate size of the block
<<<<<<< HEAD
	// Allow for fee transaction
	if block.SizeSSZ() > cv.cfg.BlockSize+feeSizeAllowance {
=======
	// We are only counting transactions' size (except the fee transactions)
	size := getTransactionsSize(block)
	if size > cv.cfg.BlockSize {
>>>>>>> aaaf076b
		return nil, errors.Errorf("The block size is: %d, exceeds: %d", block.SizeSSZ(), cv.cfg.BlockSize)
	}

	// check that block has total balance equal to zero
	// check that inputs of block don't repeat
	err := cv.checkBlockBalance(block)
	if err != nil {
		return nil, err
	}

	if cv.cfg.EnableMetrics {
		end := time.Since(start)
		log.Debugf("ValidateBlock: Count block balance in %s", common.StatFmt(end))
	}

	// validate block base fields
	err = cv.validateBlockHeader(block)
	if err != nil {
		return nil, err
	}

	blockHash := hash.BlockHash(block.Num, block.Slot, block.Version, block.Parent, block.Txroot, block.Timestamp, block.Proposer.Address)
	if !bytes.Equal(blockHash, block.Hash) {
		return nil, errors.Errorf("Bad block hash given. Expected: %s. Given: %s", common.Encode(blockHash), common.Encode(block.Hash))
	}

	err = cv.verifyBlockSign(block, block.Proposer)
	if err != nil {
		return nil, errors.New("Wrong block proposer signature")
	}

	// check if block is already exists in the database
	b, err := cv.bc.GetBlockByHash(block.Hash)
	if err != nil {
		log.Debugf("Error reading block by hash %s", err)
		return nil, ErrReadingBlock
	}

	if b != nil {
		log.Debugf("ValidateBlock: GetBlockByHash: Block #%d is already exists in blockchain!", block.Num)
		return nil, consensus.ErrKnownBlock
	} else {
		b, err = cv.bc.GetBlockByNum(block.Num)
		if err != nil && !errors.Is(err, rdochain.ErrNotForgedBlock) {
			log.Debugf("Error reading block by num %s", err)
			return nil, ErrReadingBlock
		}

		if b != nil {
			log.Debugf("ValidateBlock: GetBlockByNum: Block #%d is already exists in blockchain!", block.Num)
			return nil, consensus.ErrKnownBlock
		}
	}

	start = time.Now()

	prevBlockByNum, err := cv.bc.GetBlockByNum(block.Num - 1)
	if err != nil && !errors.Is(err, rdochain.ErrNotForgedBlock) {
		log.Debugf("Error reading previous block by num %s", err)
		return nil, ErrReadingBlock
	}

	// If prevBlockNum does not exist, then synchronize
	if prevBlockByNum == nil {
		log.Debug("Previous block does not exist")
		return nil, ErrPreviousBlockNotExists
	}

	// find prevBlock
	prevBlock, err := cv.bc.GetBlockByHash(block.Parent)
	if err != nil {
		return nil, errors.Errorf("ValidateBlock: Error reading previous block from database. Hash: %s.", common.BytesToHash(block.Parent))
	}

	if cv.cfg.EnableMetrics {
		end := time.Since(start)
		log.Debugf("ValidateBlock: Get prev block in %s", common.StatFmt(end))
	}

	if prevBlock == nil {
<<<<<<< HEAD
		log.Errorf("ValidateBlock: Previous Block #%d for given block #%d is not exists.", block.Num-1, block.Num)
		return nil, ErrPreviousBlockNotExists
=======
		log.Error("ValidateBlock: Previous Block's hash does not equal to given block's parent hash.")
		return nil, errors.Errorf("Parent block hash is not valid: %s", common.BytesToAddress(block.Parent))
>>>>>>> aaaf076b
	}

	if prevBlock.Timestamp >= block.Timestamp {
		return nil, errors.Errorf("ValidateBlock: Timestamp is too small. Previous: %d. Current: %d.", prevBlock.Timestamp, block.Timestamp)
	}

	blockNumDiff := block.Num - prevBlock.Num
	if blockNumDiff > 1 {
		return nil, errors.Errorf("ValidateBlock: Too big block num difference. Need: 1. Current: %d", blockNumDiff)
	}

	if countSign {
		approversCount := cv.countValidSigns(block, block.Approvers, vtypes.Approve)
		slashersCount := cv.countValidSigns(block, block.Slashers, vtypes.Reject)

		err = consensus.IsEnoughVotes(approversCount, slashersCount)
		if err != nil {
			return nil, errors.Wrap(err, "Block voting error")
		}

		log.Infof("Approvers %d, slashers %d", approversCount, slashersCount)
	}

	failedTx, err := cv.verifyTransactions(block)
	if err != nil {
		return failedTx, errors.Wrap(err, "Error verifying transactions")
	}

	if len(failedTx) != 0 {
		return failedTx, errors.Wrap(err, "There are failed transactions in the block")
	}

	return nil, nil
}

func (cv *CryspValidator) verifyTransactions(block *prototype.Block) ([]*types.Transaction, error) {
	failedTx := make([]*types.Transaction, 0)
	rewardRecord := make(map[string]uint64)
	standardTxCount := 0
	for _, txpb := range block.Transactions {
		tx := types.NewTransaction(txpb)

		if common.IsSystemTx(txpb) {
			var txType string
			var err error
			switch tx.Type() {
			case common.CollapseTxType:
				err = cv.validateCollapseTx(tx, block)
				txType = "CollapseTx"
			case common.FeeTxType:
				err = cv.validateFeeTx(tx, block)
				txType = "FeeTx"
			case common.RewardTxType:
				err = cv.validateRewardTx(tx, block, rewardRecord)
				txType = "RewardTx"
			case common.ValidatorsUnstakeTxType:
				err = cv.validateSystemUnstakeTx(tx, block)
				txType = "SystemUnstakeTx"
			}

			if err != nil {
				return nil, errors.Wrap(err, "Error validating "+txType)
			}

			continue
		}

		standardTxCount++
		err := cv.ValidateTransactionStruct(tx)
		if err != nil {
			log.Error(err)
			failedTx = append(failedTx, tx)
			tx.SetStatus(types.TxFailed)
			continue
		}

		err = cv.ValidateTransaction(tx)
		if err != nil {
			log.Error(err)
			failedTx = append(failedTx, tx)
			tx.SetStatus(types.TxFailed)
			continue
		}

		tx.SetStatus(types.TxSuccess)
	}

	// Verifying that all stakers got their reward
	rewardMap := cv.stakeValidator.GetRewardMap(common.Encode(block.Proposer.Address))
	if len(rewardRecord) != len(rewardMap) {
		return nil, errors.New("Rewards in the block are not valid")
	}

	return failedTx, nil
}

func (cv *CryspValidator) verifyBlockSign(block *prototype.Block, sign *prototype.Sign) error {
	header := types.NewHeader(block)
	return types.GetBlockSigner().Verify(header, sign)
}

func (cv *CryspValidator) countValidSigns(block *prototype.Block, signatures []*prototype.Sign, attestationType vtypes.AttestationType) int {
	validCount := 0
	header := types.NewHeader(block)
	for _, sign := range signatures {
		err := vtypes.VerifyBlockSign(header, attestationType, sign)
		if err != nil {
			continue
		}

		validCount += 1
	}

	return validCount
}

// Summing all transactoins' size and returning the result
func getTransactionsSize(block *prototype.Block) int {
	var total int
	for _, tx := range block.GetTransactions() {
		if tx.Type != common.FeeTxType {
			total += tx.SizeSSZ()
		}
	}
	return total
}<|MERGE_RESOLUTION|>--- conflicted
+++ resolved
@@ -19,10 +19,6 @@
 var (
 	ErrReadingBlock           = errors.New("Error reading block from database")
 	ErrPreviousBlockNotExists = errors.New("Previous block for given block does not exist")
-<<<<<<< HEAD
-	feeSizeAllowance          = 1000
-=======
->>>>>>> aaaf076b
 )
 
 // checkBlockBalance count block inputs and outputs sum and check that all inputs in block are unique.
@@ -112,14 +108,9 @@
 	start := time.Now()
 
 	// Validate size of the block
-<<<<<<< HEAD
-	// Allow for fee transaction
-	if block.SizeSSZ() > cv.cfg.BlockSize+feeSizeAllowance {
-=======
 	// We are only counting transactions' size (except the fee transactions)
 	size := getTransactionsSize(block)
 	if size > cv.cfg.BlockSize {
->>>>>>> aaaf076b
 		return nil, errors.Errorf("The block size is: %d, exceeds: %d", block.SizeSSZ(), cv.cfg.BlockSize)
 	}
 
@@ -200,13 +191,8 @@
 	}
 
 	if prevBlock == nil {
-<<<<<<< HEAD
-		log.Errorf("ValidateBlock: Previous Block #%d for given block #%d is not exists.", block.Num-1, block.Num)
-		return nil, ErrPreviousBlockNotExists
-=======
 		log.Error("ValidateBlock: Previous Block's hash does not equal to given block's parent hash.")
 		return nil, errors.Errorf("Parent block hash is not valid: %s", common.BytesToAddress(block.Parent))
->>>>>>> aaaf076b
 	}
 
 	if prevBlock.Timestamp >= block.Timestamp {
