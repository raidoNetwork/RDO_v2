--- conflicted
+++ resolved
@@ -155,12 +155,9 @@
 	// ListValidators returns all nodes with occupied slots
 	ListValidators() []string
 
-<<<<<<< HEAD
-=======
 	// ListStakeValidators returns all nodes that can be staked on
 	ListStakeValidators() []string
 
->>>>>>> 27340316
 	// IsNodeValidator tells whether the node address
 	// is a validator
 	IsNodeValidator(node string) error
