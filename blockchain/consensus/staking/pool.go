package staking

import (
	"math/big"
	"math/rand"
	"sync"
	"unicode/utf8"

	"github.com/pkg/errors"
	"github.com/raidoNetwork/RDO_v2/blockchain/consensus"
	"github.com/raidoNetwork/RDO_v2/proto/prototype"
	"github.com/raidoNetwork/RDO_v2/shared/common"
	"github.com/raidoNetwork/RDO_v2/shared/params"
	"github.com/raidoNetwork/RDO_v2/shared/types"
	"github.com/sirupsen/logrus"
)

var log = logrus.WithField("prefix", "StakePool")

var ErrNoStake = errors.New("no stake from address")

var config = params.RaidoConfig()

type ValidatorStakeData struct {
	SlotsFilled     int
	CumulativeStake uint64
	Electors        map[string]uint64 // Staker => StakedAmount
	SelfStake       uint64
}

type StakingPool struct {
	validators         map[string]*ValidatorStakeData
	electors           map[string]map[string]struct{}
	unstakedSnapshot   map[string]map[string]uint64
	cumulativeStake    uint64
	stakeAmountPerSlot uint64
	slotsLimit         int
	slotsFilled        int
	slotsReserved      int
	blockchain         consensus.BlockchainReader

	mu sync.Mutex
}

func (p *StakingPool) Init() error {
	deposits, err := p.blockchain.FindStakeDeposits()
	if err != nil {
		return err
	}

	for _, uo := range deposits {
		if len(uo.Node) != common.AddressLength {
			continue
		}

		if uo.Node.Hex() == common.BlackHoleAddress {
			err = p.registerValidatorStake(uo.To.Hex(), uo.Amount)
		} else {
			err = p.registerElectorStake(uo.From.Hex(), uo.Node.Hex(), uo.Amount)
		}

		if err != nil {
			return err
		}
	}

	return nil
}

func (p *StakingPool) registerValidatorStake(validator string, amount uint64) error {
	empty := p.getEmptySlots()
	if empty == 0 {
		return errors.New("Validator slots limit is reached.")
	}

	if empty < 0 {
		return errors.New("Validator slots inconsistent.")
	}

	slotsCount := int(amount / p.stakeAmountPerSlot)
	if empty < slotsCount {
		return errors.Errorf("Can't feel all slots. Empty: %d. Given: %d.", empty, slotsCount)
	}

	p.mu.Lock()
	defer p.mu.Unlock()

	if _, exists := p.validators[validator]; !exists {
		p.validators[validator] = &ValidatorStakeData{
			Electors: map[string]uint64{},
		}
	}

	validatorData := p.validators[validator]
	validatorData.CumulativeStake += amount
	validatorData.SelfStake += amount
	validatorData.SlotsFilled += slotsCount

	p.slotsFilled += slotsCount
	p.cumulativeStake += amount

	return nil
}

func (p *StakingPool) cancelValidatorStake(validator string, amount uint64) error {
	slotsCount := int(amount / p.stakeAmountPerSlot)
	if slotsCount == 0 {
		return errors.Errorf("Bad unstake amount given: %d.", amount)
	}

	p.mu.Lock()
	defer p.mu.Unlock()

	if _, exists := p.validators[validator]; !exists {
		return errors.New("Validator not found")
	}

	validatorData := p.validators[validator]

	if validatorData.SlotsFilled == slotsCount {
		p.MarkFullUnstake(validator)
		delete(p.validators, validator)
	} else {
		validatorData.SelfStake -= amount
		validatorData.SlotsFilled -= slotsCount
	}

	p.cumulativeStake -= amount
	p.slotsFilled -= slotsCount

	return nil
}

func (p *StakingPool) registerElectorStake(elector, validator string, amount uint64) error {
	p.mu.Lock()
	defer p.mu.Unlock()

	if _, exists := p.validators[validator]; !exists {
		log.Debugf("Not found validator %s with elector %s; unstaking", validator, elector)
		p.SystemUnstakeElector(validator, elector, amount)
		return nil
	}

	validatorData := p.validators[validator]
	validatorData.CumulativeStake += amount
	validatorData.Electors[elector] += amount

	if _, exists := p.electors[elector]; !exists {
		p.electors[elector] = map[string]struct{}{}
	}

	p.electors[elector][validator] = struct{}{}
	p.cumulativeStake += amount

	return nil
}

func (p *StakingPool) cancelElectorStake(elector, validator string, amount uint64) error {
	p.mu.Lock()
	defer p.mu.Unlock()

	if _, exists := p.validators[validator]; !exists {
		log.Debugf("Not found validator %s with elector %s", validator, elector)
		return errors.New("Not found validator")
	}

	validatorData := p.validators[validator]
	if _, exists := validatorData.Electors[elector]; !exists {
		return errors.New("Not found elector")
	}

	unstake, unstakeNeeded := p.unstakedSnapshot[validator][elector]
	if unstakeNeeded {
		if unstake > amount {
			p.unstakedSnapshot[validator][elector] -= amount
		} else {
			delete(p.unstakedSnapshot[validator], elector)
		}
	}

	if validatorData.Electors[elector] == amount {
		delete(validatorData.Electors, elector)
	} else {
		validatorData.Electors[elector] -= amount
	}

	validatorData.CumulativeStake -= amount
	p.cumulativeStake -= amount

	return nil
}

func (p *StakingPool) getEmptySlots() int {
	p.mu.Lock()
	defer p.mu.Unlock()

	return p.slotsLimit - p.slotsFilled
}

func (p *StakingPool) filledSlots(includeReserved bool) int {
	slots := p.slotsFilled
	if includeReserved {
		slots += p.slotsReserved
	}

	return slots
}

func (p *StakingPool) CanValidatorStake(includeReserved bool) bool {
	p.mu.Lock()
	defer p.mu.Unlock()

	return p.filledSlots(includeReserved) < p.slotsLimit
}

func (p *StakingPool) ReserveSlots(amount uint64) error {
	if !p.CanValidatorStake(true) {
		return errors.New("All stake slots are filled.")
	}

	p.mu.Lock()
	stakeAmount := p.stakeAmountPerSlot
	p.mu.Unlock()

	if amount%stakeAmount != 0 {
		return errors.New("Wrong amount for staking given.")
	}

	count := int(amount / stakeAmount)
	if count == 0 {
		return errors.New("Too low amount for staking.")
	}

	emptySlots := p.slotsLimit - p.filledSlots(true)
	if emptySlots < count {
		return errors.New("Can't reserve all slots with given amount.")
	}

	p.mu.Lock()
	p.slotsReserved += count
	p.mu.Unlock()

	return nil
}

func (p *StakingPool) processStakeTx(tx *types.Transaction) error {
	var validatorAmount uint64
	electorStaking := map[string]uint64{}
	for _, out := range tx.Outputs() {
		if len(out.Node()) != common.AddressLength {
			continue
		}

		node := out.Node().Hex()
		if node == common.BlackHoleAddress {
			validatorAmount += out.Amount()
		} else {
			electorStaking[node] += out.Amount()
		}
	}

	sender := tx.From().Hex()
	if validatorAmount > 0 {
		err := p.registerValidatorStake(sender, validatorAmount)
		if err != nil {
			log.Errorf("Error proccessing stake transaction: %s", err)
			return err
		}
	}

	if len(electorStaking) > 0 {
		for validator, amount := range electorStaking {
			err := p.registerElectorStake(sender, validator, amount)
			if err != nil {
				log.Errorf("Error proccessing stake transaction: %s", err)
				return err
			}
		}
	}

	return nil
}

func (p *StakingPool) processUnstakeTx(tx *types.Transaction) (err error) {
	stakeNode := ""
	var amount uint64 // count tx stake amount
	for _, in := range tx.Inputs() {
		node := in.Node().Hex()
		if stakeNode == "" {
			stakeNode = node
		} else if stakeNode != node {
			return errors.Errorf("Unstake from different nodes is not allowed. Given %s, %s", stakeNode, node)
		}

		amount += in.Amount()
	}

	// find amount to unstake
	isValidatorUnstake := stakeNode == common.BlackHoleAddress
	for _, out := range tx.Outputs() {
		if len(out.Node()) == common.AddressLength {
			amount -= out.Amount()
		}
	}

	if !isValidatorUnstake && utf8.RuneCountInString(stakeNode) != 42 {
		return errors.New("Incorrect unstake tx")
	}

	if isValidatorUnstake {
		err = p.cancelValidatorStake(tx.From().Hex(), amount)
	} else {
		err = p.cancelElectorStake(tx.From().Hex(), stakeNode, amount)
	}

	if err != nil {
		log.Errorf("Error unstaking slots: %s.", err)
		return err
	}

	return nil
}

func (p *StakingPool) processSystemUnstakeTx(tx *types.Transaction) error {
	p.mu.Lock()
	defer p.mu.Unlock()

	// Calculate the inputs amounts for each address
	// record the corresponding node address
	if len(tx.Outputs()) != 1 {
		return errors.New("The length of systemUnstakeTx's outputs is not 1")
	}

	if len(tx.Inputs()) < 1 {
		return errors.New("The length of systemUnstakeTx's inputs is less than 1")
	}

	elector := tx.Outputs()[0].Address().Hex()
	amount := tx.Outputs()[0].Amount()
	validator := tx.Inputs()[0].Node().Hex()

	staked, exists := p.unstakedSnapshot[validator][elector]
	if !exists {
		log.Debugf("Not found validator %s with elector %s", validator, elector)
		return errors.New("Not found elector in the snapshot")
	}

	// Updating snapshop
	if staked == amount {
		// Remove from unstakeSnapshop if needed
		delete(p.unstakedSnapshot[validator], elector)
	} else {
		p.unstakedSnapshot[validator][elector] -= amount
	}

	p.cumulativeStake -= amount
	return nil
}

func (p *StakingPool) FinalizeStaking(batch []*types.Transaction) error {
	p.mu.Lock()
	p.slotsReserved = 0
	p.mu.Unlock()

	for _, tx := range batch {
		var err error

		switch tx.Type() {
		case common.StakeTxType:
			err = p.processStakeTx(tx)
		case common.UnstakeTxType:
			err = p.processUnstakeTx(tx)
		case common.ValidatorsUnstakeTxType:
			err = p.processSystemUnstakeTx(tx)
		}

		if err != nil {
			return err
		}
	}

	return nil
}

func (p *StakingPool) GetRewardMap(proposer string) map[string]uint64 {
	p.mu.Lock()

	if p.slotsFilled == 0 {
		p.mu.Unlock()
		return map[string]uint64{}
	}

	rewards := map[string]uint64{}
	if _, exists := p.validators[proposer]; exists {
		blockReward := params.RaidoConfig().ProposerReward
		stakeData := p.validators[proposer]

		validatorReward := blockReward * params.RaidoConfig().ChosenValidatorRewardPercent / 100
		electorsReward := blockReward - validatorReward
		electorsStake := stakeData.CumulativeStake - stakeData.SelfStake
		for elector, stakeAmount := range stakeData.Electors {
			// We must use big ints; otherwise, we will face an overflow
			bigStake := big.NewInt(int64(stakeAmount))
			bigElectorsReward := big.NewInt(int64(electorsReward))
			bigElectorsStake := big.NewInt(int64(electorsStake))

			res1 := big.Int{}
			res2 := big.Int{}
			res1.Mul(bigStake, bigElectorsReward)
			res2.Div(&res1, bigElectorsStake)

			reward := uint64(res2.Int64())
			if reward == 0 {
				continue
			}

			rewards[elector] += reward
		}
		rewards[proposer] += validatorReward
	}

	p.mu.Unlock()
	return rewards
}

func (p *StakingPool) GetRewardOutputs(proposer string) []*prototype.TxOutput {
	rewards := p.GetRewardMap(proposer)

	outs := make([]*prototype.TxOutput, 0, len(rewards))
	for addr, amount := range rewards {
		addr := common.HexToAddress(addr)
		outs = append(outs, types.NewOutput(addr.Bytes(), amount, nil))
	}

	return outs
}

func (p *StakingPool) HasElector(validator, elector string) bool {
	p.mu.Lock()
	defer p.mu.Unlock()

	v, exists := p.validators[validator]
	if !exists {
		return false
	}

	_, exists = v.Electors[elector]
	return exists
}

func (p *StakingPool) HasValidator(validator string) bool {
	p.mu.Lock()
	defer p.mu.Unlock()

	_, exists := p.validators[validator]
	return exists
}

func (p *StakingPool) ValidatorStakeMap() map[string]uint64 {
	p.mu.Lock()
	defer p.mu.Unlock()

	stakeMap := map[string]uint64{}
	for v, data := range p.validators {
		stakeMap[v] = data.CumulativeStake
	}
	return stakeMap
}

func NewPool(blockchain consensus.BlockchainReader, slotsLimit int, stakeAmount uint64) consensus.StakePool {
	return &StakingPool{
		validators:         map[string]*ValidatorStakeData{},
		electors:           map[string]map[string]struct{}{},
		unstakedSnapshot:   make(map[string]map[string]uint64),
		blockchain:         blockchain,
		slotsLimit:         slotsLimit,
		stakeAmountPerSlot: stakeAmount,
	}
}

func (s *StakingPool) GetElectorsOfValidator(validator string) (map[string]uint64, error) {
	s.mu.Lock()
	defer s.mu.Unlock()
	stakeData, exists := s.validators[validator]
	if !exists {
		return nil, errors.Errorf("Such validator does not exists")
	}
	return stakeData.Electors, nil
}

func (s *StakingPool) NumberStakers(validator string) int {
	s.mu.Lock()
	defer s.mu.Unlock()
	if data, exists := s.validators[validator]; !exists {
		return 0
	} else {
		return len(data.Electors)
	}
}

func (s *StakingPool) ListValidators() []string {
	s.mu.Lock()
	defer s.mu.Unlock()

	var res []string
	for key := range s.validators {
		res = append(res, key)
	}
	return res
}

<<<<<<< HEAD
=======
func (s *StakingPool) ListStakeValidators() []string {
	validators := s.ListValidators()
	filtered := make([]string, 0)

	s.mu.Lock()
	defer s.mu.Unlock()
	// Filter the validators that can be staked on
	for _, val := range validators {
		if (len(s.validators[val].Electors)) < config.MaxNumberOfStakers {
			filtered = append(filtered, val)
		}
	}
	return filtered
}

>>>>>>> 27340316
func (s *StakingPool) DetermineProposer(seed int64) string {
	s.mu.Lock()
	defer s.mu.Unlock()
	weights := make(map[string]uint64, 0)

	slotUnit := params.RaidoConfig().StakeSlotUnit
	coefficient := params.RaidoConfig().ElectorsCoefficient

	var cumulative uint64

	for validator, stakeData := range s.validators {
		electorsStake := stakeData.CumulativeStake - stakeData.SelfStake
		w := stakeData.SelfStake/slotUnit*100 + electorsStake/slotUnit*uint64(100*coefficient)

		weights[validator] = w
		cumulative += w
	}

	// If cumulative is zero, select the first validator in the validators list
	cfg := params.ConsensusConfig()
	proposers := cfg.Proposers
	if cumulative == 0 {
		proposer := proposers[0]
		return proposer
	}

	rand.Seed(seed)
	random := uint64(rand.Int63n(int64(cumulative))) + 1
	var sum uint64
	var leader string

	for _, validator := range proposers {
		weight, exists := weights[validator]
		if !exists {
			continue
		}
		if weight+sum >= random {
			leader = validator
			break
		}

		sum += weight
	}

	return leader
}

func (s *StakingPool) GetFullyUnstaked() map[string]map[string]struct{} {
	s.mu.Lock()
	defer s.mu.Unlock()
	result := make(map[string]map[string]struct{})
	for key1, map1 := range s.unstakedSnapshot {
		result[key1] = make(map[string]struct{})
		for key2 := range map1 {
			result[key1][key2] = struct{}{}
		}
	}
	return result
}

// MarkFullUnstake marks the validator as one performing full unstake
// Need to acquire lock outside.
func (s *StakingPool) MarkFullUnstake(validator string) {
	for elector := range s.validators[validator].Electors {
		if _, exists := s.unstakedSnapshot[validator][elector]; !exists {
			if _, exists := s.unstakedSnapshot[validator]; !exists {
				s.unstakedSnapshot[validator] = make(map[string]uint64)
			}

			s.unstakedSnapshot[validator][elector] = s.validators[validator].Electors[elector]
		}
	}
}

// SystemUnstakeElector unstakes elector if there is no validator found.
// Need to acquire lock outside.
func (s *StakingPool) SystemUnstakeElector(validator, elector string, amount uint64) {
	if _, exists := s.unstakedSnapshot[validator]; !exists {
		s.unstakedSnapshot[validator] = make(map[string]uint64)
	}
	if _, exists := s.unstakedSnapshot[validator][elector]; !exists {
		s.unstakedSnapshot[validator][elector] = amount
	} else {
		s.unstakedSnapshot[validator][elector] += amount
	}
}

// IsNodeValidator tells whether the node is a validator
func (s *StakingPool) IsNodeValidator(node string) (err error) {
	s.mu.Lock()
	defer s.mu.Unlock()
	if _, exists := s.validators[node]; !exists {
		err = errors.Errorf("There is no such validator as %s", node)
	}

	return err
}<|MERGE_RESOLUTION|>--- conflicted
+++ resolved
@@ -509,8 +509,6 @@
 	return res
 }
 
-<<<<<<< HEAD
-=======
 func (s *StakingPool) ListStakeValidators() []string {
 	validators := s.ListValidators()
 	filtered := make([]string, 0)
@@ -526,7 +524,6 @@
 	return filtered
 }
 
->>>>>>> 27340316
 func (s *StakingPool) DetermineProposer(seed int64) string {
 	s.mu.Lock()
 	defer s.mu.Unlock()
