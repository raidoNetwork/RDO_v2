package state

type State int

/*
Chain state

	Initialized - blockchain state loaded from KV storage
	LocalSynced - blockchain state updated in the SQL storage
	Synced - blockchain is synced with network
	ConnectionHandlersReady - p2p connection handlers attached
	StakePoolInitialized - Stake Pool is initialized with blockchain
<<<<<<< HEAD
=======
	Connected - connected to peers (should precede initial synchronization)
>>>>>>> aaaf076b
*/
const (
	Initialized State = iota + 1
	LocalSynced
	Synced
	ConnectionHandlersReady
	StakePoolInitialized
<<<<<<< HEAD
=======
	Connected
>>>>>>> aaaf076b
)<|MERGE_RESOLUTION|>--- conflicted
+++ resolved
@@ -10,10 +10,7 @@
 	Synced - blockchain is synced with network
 	ConnectionHandlersReady - p2p connection handlers attached
 	StakePoolInitialized - Stake Pool is initialized with blockchain
-<<<<<<< HEAD
-=======
 	Connected - connected to peers (should precede initial synchronization)
->>>>>>> aaaf076b
 */
 const (
 	Initialized State = iota + 1
@@ -21,8 +18,5 @@
 	Synced
 	ConnectionHandlersReady
 	StakePoolInitialized
-<<<<<<< HEAD
-=======
 	Connected
->>>>>>> aaaf076b
 )