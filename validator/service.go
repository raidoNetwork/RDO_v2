package validator

import (
	"bytes"
	"context"
	"path/filepath"
	"sync"
	"time"

	"github.com/pkg/errors"
	"github.com/raidoNetwork/RDO_v2/blockchain/consensus"
	"github.com/raidoNetwork/RDO_v2/blockchain/consensus/attestation"
	"github.com/raidoNetwork/RDO_v2/blockchain/consensus/backend/pos"
	"github.com/raidoNetwork/RDO_v2/blockchain/consensus/forger"
	"github.com/raidoNetwork/RDO_v2/blockchain/core/slot"
	"github.com/raidoNetwork/RDO_v2/blockchain/state"
	"github.com/raidoNetwork/RDO_v2/cmd/blockchain/flags"
	vflags "github.com/raidoNetwork/RDO_v2/cmd/validator/flags"
	"github.com/raidoNetwork/RDO_v2/events"
	"github.com/raidoNetwork/RDO_v2/keystore"
	"github.com/raidoNetwork/RDO_v2/proto/prototype"
	"github.com/raidoNetwork/RDO_v2/shared"
	"github.com/raidoNetwork/RDO_v2/shared/cmd"
	"github.com/raidoNetwork/RDO_v2/shared/common"
	"github.com/raidoNetwork/RDO_v2/shared/params"
	stypes "github.com/raidoNetwork/RDO_v2/shared/types"
	"github.com/raidoNetwork/RDO_v2/validator/types"
	"github.com/sirupsen/logrus"
	"github.com/urfave/cli/v2"
)

var log = logrus.WithField("prefix", "validator")
var _ shared.Service = (*Service)(nil)

const (
	votingDuration    = 3 * time.Second
	seedTimer         = 2 * time.Second
<<<<<<< HEAD
	attestationsCount = 50
	seedCount         = 50
	proposeCount      = 50
=======
	attestationsCount = 100
	seedCount         = 100
	proposeCount      = 5
>>>>>>> aaaf076b
	seedPrime         = 4294967291 // prime number closest to 2**32-1
)

type Config struct {
	BlockFinalizer  consensus.BlockFinalizer
	AttestationPool consensus.AttestationPool
<<<<<<< HEAD
	ProposeFeed     events.Feed
	AttestationFeed events.Feed
	BlockFeed       events.Feed
	StateFeed       events.Feed
	SeedFeed        events.Feed
=======
	ProposeFeed     *events.Feed
	AttestationFeed *events.Feed
	BlockFeed       *events.Feed
	StateFeed       *events.Feed
	SeedFeed        *events.Feed
>>>>>>> aaaf076b
	Context         context.Context
}

type Service struct {
	cliCtx     *cli.Context
	ctx        context.Context
	cancelFunc context.CancelFunc
	statusErr  error
	bc         consensus.BlockFinalizer
	att        consensus.AttestationPool
	proposer   *keystore.ValidatorAccount

	miner  *forger.Forger // block miner
	ticker *slot.SlotTicker

	mu sync.Mutex

	// events
	proposeEvent     chan *prototype.Block
	attestationEvent chan *types.Attestation
	seedEvent        chan *prototype.Seed

<<<<<<< HEAD
	proposeFeed     events.Feed
	attestationFeed events.Feed
	seedFeed        events.Feed
	blockFeed       events.Feed
	stateFeed       events.Feed
=======
	proposeFeed     *events.Feed
	attestationFeed *events.Feed
	seedFeed        *events.Feed
	blockFeed       *events.Feed
	stateFeed       *events.Feed
>>>>>>> aaaf076b

	// consensus Engine
	backend consensus.PoS

	unsubscribe func()

	// validation loop
	proposedBlock    *prototype.Block
	receivedBlock    *prototype.Block
	votingIsFinished bool
	blockVoting      map[string]*voting
	seedMap          map[string]*prototype.Seed
<<<<<<< HEAD
	finishVoting     <-chan time.Time
	waitSeed         <-chan time.Time
=======
	finishVoting     chan struct{}
	waitSeed         chan struct{}
>>>>>>> aaaf076b

	// seed
	seed int64
}

func (s *Service) Start() {
	s.subscribeEvents()
	s.waitInitEvent()

	log.Warnf("Start validator node %s", s.proposer.Addr().Hex())

	go s.loop()
}

func (s *Service) Status() error {
	return nil
}

func (s *Service) Stop() error {
	log.Info("Stop validator service")

	s.cancelFunc()
	s.unsubscribe()
	s.ticker.Stop()

	return nil
}

func (s *Service) loop() {
	clearInterval := time.NewTicker(30 * time.Second)
	clearVoting := func() {
		proposedBlockHash := ""
		if s.proposedBlock != nil {
			proposedBlockHash = common.Encode(s.proposedBlock.Hash)
		}

		for hash := range s.blockVoting {
			if hash == proposedBlockHash {
				continue
			}

			delete(s.blockVoting, hash)
		}
	}

	defer clearInterval.Stop()

	for {
		select {
		case <-s.ticker.C():
			// generate a seed, send it.
			s.generateSeed()
		case seed := <-s.seedEvent:
			// Add to the map
			s.handleSeedEvent(seed)
		case <-s.waitSeed:
			s.mu.Lock()
			s.seedMap = make(map[string]*prototype.Seed)
			s.mu.Unlock()

			s.forgeBlock()
		case block := <-s.proposeEvent:
			s.mu.Lock()
			if s.receivedBlock != nil && bytes.Equal(block.Hash, s.receivedBlock.Hash) {
				s.mu.Unlock()
				continue
			}
			s.mu.Unlock()
			err := s.verifyBlock(block)

			if err != nil {
				panic(err)
			}
		case att := <-s.attestationEvent:
			s.processAttestation(att)
		case <-s.ctx.Done():
			log.Warn("Finish validation process...")
			return
		case <-s.finishVoting:
			s.mu.Lock()

			s.votingIsFinished = true

			// gossip to network
			if s.proposedBlock == nil {
				continue
			}

			s.blockFeed.Send(s.proposedBlock)

			delete(s.blockVoting, common.Encode(s.proposedBlock.Hash))
			s.proposedBlock = nil
			s.mu.Unlock()
		case <-clearInterval.C:
			clearVoting()
		}
	}
}

func (s *Service) subscribeEvents() {
	proposeSub := s.proposeFeed.Subscribe(s.proposeEvent)
	attSub := s.attestationFeed.Subscribe(s.attestationEvent)
	seedSub := s.seedFeed.Subscribe(s.seedEvent)

	s.unsubscribe = func() {
		proposeSub.Unsubscribe()
		attSub.Unsubscribe()
		seedSub.Unsubscribe()
	}
}

func (s *Service) ProposeFeed() *events.Feed {
	return s.proposeFeed
}

func (s *Service) AttestationFeed() *events.Feed {
	return s.attestationFeed
}

func (s *Service) waitInitEvent() {
	stateEvent := make(chan state.State, 1)
	subs := s.stateFeed.Subscribe(stateEvent)

	defer func() {
		subs.Unsubscribe()
	}()

	for {
		select {
		case <-s.ctx.Done():
			return
		case st := <-stateEvent:
			if st == state.Synced {
				err := s.ticker.StartFromTimestamp(s.bc.GetGenesis().Timestamp)
				if err != nil {
					panic("Zero Genesis time")
				}
				return
			}
		}
	}
}

func (s *Service) verifyBlock(block *prototype.Block) error {
	blockProposer := common.BytesToAddress(block.Proposer.Address)

	if blockProposer.Hex() == s.proposer.Addr().Hex() {
		log.Debug("Skip local block attestation")
		return nil
	}

	s.mu.Lock()
	if !s.backend.IsLeader(blockProposer, s.seed) {
		// todo mark validator as malicious
		log.Warnf("Not ordered block proposition from %s", blockProposer.Hex())
		s.mu.Unlock()
		return nil
	}
	s.mu.Unlock()

	attestationType := types.Approve
	_, err := s.att.Validator().ValidateBlock(block, false)
	if err == attestation.ErrPreviousBlockNotExists {
		return nil
	} else if err != nil {
		log.Errorf("Failed block attestation: %s", err)
		attestationType = types.Reject
	}

	att, err := types.NewAttestation(block, s.proposer, attestationType)
	if err != nil {
		return errors.Wrap(err, "Attestation error")
	}

	if attestationType == types.Approve {
		s.mu.Lock()
		s.receivedBlock = block
		s.mu.Unlock()
	}

	s.attestationFeed.Send(att)

	return nil
}

func (s *Service) processAttestation(att *types.Attestation) {
	s.mu.Lock()
	defer s.mu.Unlock()

	proposer := common.BytesToAddress(att.Block.Proposer.Address)
	if !s.backend.IsValidator(proposer) {
		return
	}

	blockHash := common.Encode(att.Block.Hash)
	if att.Validator.Hex() != s.proposer.Addr().Hex() {
		log.Debugf(
			"Receive attestation for block #%d %s",
			att.Block.Num,
			blockHash,
		)

		if err := types.VerifyAttestationSign(att); err != nil {
			// todo mark validator as malicious
			log.Warnf(
				"Malicious validator %s. Wrong sign on block %d %s.",
				common.Encode(att.Signature.Address),
				att.Block.Num,
				blockHash,
			)
			return
		}
	}

	if _, exists := s.blockVoting[blockHash]; !exists {
		s.blockVoting[blockHash] = &voting{
			started:  time.Now(),
			approved: map[string]struct{}{},
			rejected: map[string]struct{}{},
		}
	}

	node := att.Validator.Hex()

	_, exists1 := s.blockVoting[blockHash].approved[node]
	_, exists2 := s.blockVoting[blockHash].rejected[node]

	if exists1 || exists2 {
		return
	}

	isLocalProposer := proposer.Hex() == s.proposer.Addr().Hex()
	canUpdateProposedBlock := isLocalProposer && !s.votingIsFinished
	if att.Type == types.Approve {
		s.blockVoting[blockHash].approved[node] = struct{}{}

		if canUpdateProposedBlock {
			s.proposedBlock.Approvers = append(s.proposedBlock.Approvers, att.Signature)
		}
	} else {
		s.blockVoting[blockHash].rejected[node] = struct{}{}

		if canUpdateProposedBlock {
			s.proposedBlock.Slashers = append(s.proposedBlock.Slashers, att.Signature)
		}
	}
}

func (s *Service) forgeBlock() {

	s.mu.Lock()
	// Check node is leader now
<<<<<<< HEAD
	log.Debugf("%s is leader: %b", s.proposer.Addr().Hex(), s.backend.IsLeader(s.proposer.Addr(), s.seed))
=======
	log.Debugf("%s is leader: %t", s.proposer.Addr().Hex(), s.backend.IsLeader(s.proposer.Addr(), s.seed))
>>>>>>> aaaf076b
	if !s.backend.IsLeader(s.proposer.Addr(), s.seed) {
		s.mu.Unlock()
		return
	}
	s.mu.Unlock()

	start := time.Now()

	// generate block with block miner
	block, err := s.miner.ForgeBlock()
	if err != nil {
		log.Errorf("[ValidatorService] Error forging block: %s", err.Error())

		s.mu.Lock()
		s.statusErr = err
		s.mu.Unlock()
		return
	}

	// setup block for updates
	s.proposedBlock = block

	log.Warnf("Propose block #%d %s", block.Num, common.Encode(block.Hash))

	// push block to events
	s.proposeFeed.Send(block)

	go func() {
		time.Sleep(votingDuration)
		s.finishVoting <- struct{}{}
	}()

	s.votingIsFinished = false

	log.Debugf("Block #%d forged in %d ms", block.Num, time.Since(start).Milliseconds())
}

// Generate the seed and send it to all peers
func (s *Service) generateSeed() {
	seed, err := stypes.NewSeed(s.proposer)
	if err != nil {
		log.Errorf("[ValidatorService] Error generating seed: %s", err.Error())

		s.mu.Lock()
		s.statusErr = err
		s.mu.Unlock()

		return
	}

	log.Debugf("Successfully generated seed: %d", seed.Seed)

	// Push the generated seed to events
	s.seedFeed.Send(seed)
<<<<<<< HEAD
	s.waitSeed = time.After(seedTimer)
=======

	go func() {
		time.Sleep(seedTimer)
		s.waitSeed <- struct{}{}
	}()
>>>>>>> aaaf076b
}

// reseive the seed & calculate the resulting seed
func (s *Service) handleSeedEvent(seed *prototype.Seed) {
	address := common.BytesToAddress(seed.Proposer.Address).Hex()
	if se, exists := s.seedMap[address]; exists && seed.Seed == se.Seed {
		return
	}

	// Checking for signature
	if err := stypes.GetSeedSigner().Verify(seed); err != nil {
		return
	}
	log.Debugf("Accepted incoming seed %d from %s", seed.Seed, common.BytesToAddress(seed.Proposer.Address).Hex())

	s.mu.Lock()
	s.seedMap[address] = seed

	var result uint64 = 1
	for _, seed := range s.seedMap {
		se := uint64(seed.Seed)
		result = (result * se) % seedPrime
	}

	s.seed = int64(result)
	s.mu.Unlock()
}

func New(cliCtx *cli.Context, cfg *Config) (*Service, error) {
	var path string
	validatorPath := cliCtx.String(vflags.ValidatorKey.Name)
	if validatorPath != "" {
		path = validatorPath
	} else {
		dataDir := cliCtx.String(cmd.DataDirFlag.Name)
		path = filepath.Join(dataDir, "validator", "validator.key")
	}

	proposer, err := keystore.NewValidatorAccountFromFile(path)
	if err != nil {
		return nil, err
	}

	if proposer.Key() == nil {
		return nil, errors.New("Not found validator key file")
	}

	log.Infof("Register validator key %s", proposer.Addr().Hex())

	posConfig := pos.Config{
		AttestationPool: &cfg.AttestationPool,
	}
	engine := pos.New(posConfig)
	if !engine.IsValidator(proposer.Addr()) {
		return nil, errors.New("Attach validator key to start validator flow")
	}

	netCfg := params.RaidoConfig()
	forgerCfg := &forger.Config{
		EnableMetrics: cliCtx.Bool(flags.EnableMetrics.Name),
		BlockSize:     netCfg.BlockSize,
		Proposer:      proposer,
		Engine:        engine,
	}

	// new block miner
	blockForger := forger.New(cfg.BlockFinalizer, cfg.AttestationPool, forgerCfg)

	ctx, finish := context.WithCancel(cfg.Context)
	srv := &Service{
		cliCtx:     cliCtx,
		ctx:        ctx,
		cancelFunc: finish,
		miner:      blockForger,
		proposer:   proposer,

		bc:  cfg.BlockFinalizer,
		att: cfg.AttestationPool,

		ticker: slot.NewSlotTicker(),

		// events
		proposeEvent:     make(chan *prototype.Block, proposeCount),
		attestationEvent: make(chan *types.Attestation, attestationsCount),
		seedEvent:        make(chan *prototype.Seed, seedCount),
<<<<<<< HEAD
=======

		// timeout channels
		waitSeed:     make(chan struct{}, 1),
		finishVoting: make(chan struct{}, 1),
>>>>>>> aaaf076b

		// feeds
		proposeFeed:     cfg.ProposeFeed,
		attestationFeed: cfg.AttestationFeed,
		blockFeed:       cfg.BlockFeed,
		stateFeed:       cfg.StateFeed,
		seedFeed:        cfg.SeedFeed,

		// engine
		backend: engine,

		// validator loop
		blockVoting: map[string]*voting{},

		seedMap: map[string]*prototype.Seed{},
	}

	return srv, nil
}<|MERGE_RESOLUTION|>--- conflicted
+++ resolved
@@ -35,34 +35,20 @@
 const (
 	votingDuration    = 3 * time.Second
 	seedTimer         = 2 * time.Second
-<<<<<<< HEAD
-	attestationsCount = 50
-	seedCount         = 50
-	proposeCount      = 50
-=======
 	attestationsCount = 100
 	seedCount         = 100
 	proposeCount      = 5
->>>>>>> aaaf076b
 	seedPrime         = 4294967291 // prime number closest to 2**32-1
 )
 
 type Config struct {
 	BlockFinalizer  consensus.BlockFinalizer
 	AttestationPool consensus.AttestationPool
-<<<<<<< HEAD
-	ProposeFeed     events.Feed
-	AttestationFeed events.Feed
-	BlockFeed       events.Feed
-	StateFeed       events.Feed
-	SeedFeed        events.Feed
-=======
 	ProposeFeed     *events.Feed
 	AttestationFeed *events.Feed
 	BlockFeed       *events.Feed
 	StateFeed       *events.Feed
 	SeedFeed        *events.Feed
->>>>>>> aaaf076b
 	Context         context.Context
 }
 
@@ -85,19 +71,11 @@
 	attestationEvent chan *types.Attestation
 	seedEvent        chan *prototype.Seed
 
-<<<<<<< HEAD
-	proposeFeed     events.Feed
-	attestationFeed events.Feed
-	seedFeed        events.Feed
-	blockFeed       events.Feed
-	stateFeed       events.Feed
-=======
 	proposeFeed     *events.Feed
 	attestationFeed *events.Feed
 	seedFeed        *events.Feed
 	blockFeed       *events.Feed
 	stateFeed       *events.Feed
->>>>>>> aaaf076b
 
 	// consensus Engine
 	backend consensus.PoS
@@ -110,13 +88,8 @@
 	votingIsFinished bool
 	blockVoting      map[string]*voting
 	seedMap          map[string]*prototype.Seed
-<<<<<<< HEAD
-	finishVoting     <-chan time.Time
-	waitSeed         <-chan time.Time
-=======
 	finishVoting     chan struct{}
 	waitSeed         chan struct{}
->>>>>>> aaaf076b
 
 	// seed
 	seed int64
@@ -369,11 +342,7 @@
 
 	s.mu.Lock()
 	// Check node is leader now
-<<<<<<< HEAD
-	log.Debugf("%s is leader: %b", s.proposer.Addr().Hex(), s.backend.IsLeader(s.proposer.Addr(), s.seed))
-=======
 	log.Debugf("%s is leader: %t", s.proposer.Addr().Hex(), s.backend.IsLeader(s.proposer.Addr(), s.seed))
->>>>>>> aaaf076b
 	if !s.backend.IsLeader(s.proposer.Addr(), s.seed) {
 		s.mu.Unlock()
 		return
@@ -428,15 +397,11 @@
 
 	// Push the generated seed to events
 	s.seedFeed.Send(seed)
-<<<<<<< HEAD
-	s.waitSeed = time.After(seedTimer)
-=======
 
 	go func() {
 		time.Sleep(seedTimer)
 		s.waitSeed <- struct{}{}
 	}()
->>>>>>> aaaf076b
 }
 
 // reseive the seed & calculate the resulting seed
@@ -522,13 +487,10 @@
 		proposeEvent:     make(chan *prototype.Block, proposeCount),
 		attestationEvent: make(chan *types.Attestation, attestationsCount),
 		seedEvent:        make(chan *prototype.Seed, seedCount),
-<<<<<<< HEAD
-=======
 
 		// timeout channels
 		waitSeed:     make(chan struct{}, 1),
 		finishVoting: make(chan struct{}, 1),
->>>>>>> aaaf076b
 
 		// feeds
 		proposeFeed:     cfg.ProposeFeed,
